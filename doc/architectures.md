<<<<<<< HEAD
# Bass Architectures
Most compilers can compile code to every target platform by using different backends. Bass is no exception to this - but it also offers the possibility to write an custom backend in minutes and by just using an text editor.
=======
# bass Architectures
Most compilers can compile code to every target platform by using different backends. bass is no exception to this, but it offers the possibility to write an custom backend in minutes and by just using an text editor.
>>>>>>> 94b889ea

> **Note:**<br/>
> The term 'architecture file' usually refers to a string file used by the Table-Architecture-Backend.

## Using and writing Architecture Tables
Architecture files are plain text files with one instruction in each line. This could be an command, a comment, or a token pair. 
Of this, the token pair requires most exploration. The syntax is simple: The left side represents the contents of the assembly file, the right side represents the binary output. 

```cpp
// <LHS> ;<RHS>
// WDC6502
nop        ;$ea
```
> Keep in mind to always use **lower** case.

The example is straight forward: `nop` is translated to the value `0xEA` and will be put into the current position of the output binary.

<<<<<<< HEAD
### LFH Tokens
Bass always tries to limit architecture files to the least extent possible. The LFH syntax only know two reserved states:

* The first character is an `#` which denotes defines or command calls
=======
### LHS Tokens
bass always tries restrict architecture files as little as possible. The LHS syntax only know two reserved states:

* The first character is an `#`, because this indicates defines or command calls
>>>>>>> 94b889ea
* `*` indicate parameters and how many bits are used.

```cpp
// WDC6502
nop            ;$ea
cmp #*08       ;$c9 =a
cmp (*08,x)    ;$c1 =a
cmp (*08),y    ;$d1 =a
cmp *16,y      ;$d9 =a
cmp *16,x      ;$dd =a
cmp *08,x      ;$d5 =a
cmp *16        ;$cd =a
cmp *08        ;$c5 =a
```

<<<<<<< HEAD
While these compares show different syntax flavors, this example only denotes different `08` and `16` bit parameters.

Bass is always working from top to bottom. During the assemply Stage, scanning is conducted from top to bottom until the first match is found. Everything after this match is ignored. 


### RHS Tokens
The right side holds the construction rule. This rule contains constants, parameters and instruction tokens which instruct the compiler. See for example:
=======
These compares come in a lot of syntax flavors, huh? But this is it. It's just a flavor. The only functional stuff on the left side indicates that we have `08` and `16` bit parameters. And that's already the whole syntax: a lot of fancy ASCII plus some pointers are all that we care about.

Remember that bass is always working top down. In the assembly stage we scan top down, until the first matching line. Everything beyond this line will be ignored.


### RHS Tokens
On the right side we find our construction rules. They contain constants, parameters and instruction tokens that tell our compiler what to do. Let's go back to our example.
>>>>>>> 94b889ea

```cpp
// WDC6502
nop            ;$ea
cmp *16,x      ;$dd =a
cmp *08,x      ;$d5 =a
cmp *16        ;$cd =a
cmp *08        ;$c5 =a
```
`nop` -> constant value `0xEA`.

<<<<<<< HEAD
`cmp *16,x` -> constant value `0xDD` followed by the two bytes of the first parameter. Parameters will always have increasing letters starting at `a` from the left to the right. `=` indicates the *strong* expectation of `a` being a 16-Bit value. If this is not the case, this line will not result in a match.

`cmp *08,x` -> constant value `0xDD` followed by that bytes of the first parameter. Again we expect a perfect match in terms of the used bits.

Since the scanner works from top to bottom of the file the importance of using exact `!`, strong `=` or weak `~` fitting values is highly relevant. This example shows an architecture which would never reach the second line: 
=======
`cmp *16,x` -> constant value `0xDD` followed by the two bytes of the first parameter. Parameters will always have increasing letters starting at `a` from the left to the right. `=` indicates that we *strongly* expect `a` to be an 16-bit value. If not, this line will not match.

`cmp *08,x` -> constant value `0xDD` followed by the byte of the first parameter. Again we expect the parameter to exactly match the declared width (8 bits, in this case).

Since the scanner works top down it is important to know when to demand exact `!`, strong `=` or weak `~` fitting values. On the following architecture we would never reach the second line:
>>>>>>> 94b889ea

```cpp
cmp *16        ;$cd ~a
cmp *08        ;$c5 =a
```
<<<<<<< HEAD
Because an 8-Bit value would always fit into an 16-Bit-or-less parameter indicated here.
=======
...because an 8-bit value would always fit into an 16-bit-or-less parameter as we indicate it here.
>>>>>>> 94b889ea

> **Note:**<br>
> The following list is under construction.

Code | Descr | Example
--- | --- | ---
`$` | hex constant | `nop ;$ea`
`%` | binary constant | `nop ;%1110 %1010`
`!` | exact value required | `cmp *16  ;$cd !a` needs exactly 16-bit param
`=` | strict value required | `cmp *16 ;$cd =a`
`~` | weak value required | `cmp *16 ;$cd ~a`
`+` | foo | `todo`
`-` | foo | `todo`
`*` | foo | `todo`
`>>` | foo | `todo`
`<<` | foo | `todo`
`+>>` | foo | `todo`
`N>>` | foo | `todo`
`N` | foo | `todo`



### Commands
<<<<<<< HEAD
Commands can and should be used to set the assembler into the right operationg state. 

Each architecture description that is not calling `#endian` and `#directive` on it's first rows can be considered as dangerous. Autors should never expect the users to not mix different architecture files in a manner which destroys any kind of 'default behavior'.

#### `#directive <name> <bytesize>` 
Defines that the directive `name` will have exactly a specific `<bytesize>`. 
=======
Commands can and should be used to set the assembler into the right operation state.

Each architecture description that does not call `#endian` and `#directive` in the first few lines can be considered dangerous. Authors should never assume "default behaviour", so that users can mix and match architectures in the same project as they need to.

#### `#directive <name> <bytesize>`
Defines that the directive `name` will be exactly `<bytesize>` bytes.
>>>>>>> 94b889ea

Default values are:
```cpp
{"db", 1}, {"dw", 2}, {"dl", 3}, {"dd", 4}, {"dq", 8}
```
> **Note:**<br/>
<<<<<<< HEAD
> Mixing different architectures back and forth might cause architecture `b` setting custom directives while architecture `a` does not. Architecture 'b' might change sizes without architecture 'a' changing these back. This causes nasty errors which are to track. Whenever you write an custom architecture make sure, to set the directives!
=======
> If you mix different architectures back and forth it might be that architecture B sets custom directives, but architecture A does not. This means that B changes the sizes, and A does not change them back. This can lead to very stupid errors that are hard to trace. Whenever you write a custom architecture, make sure to set all the directives!
>>>>>>> 94b889ea

#### `#endian msb` and `#endian lsb`
Set the current architecture to be big or little endian.

#### `#include <path/name>`
Includes the full content of `<path/name>.arch` file into the current one

## Custom Backends
Tables have two big flaws

<<<<<<< HEAD
* They are not as fast as real code since alot of string compares are used for each Instruction. Compiling huge projects can and will be slow
* They are dumb. Complex architectures and nested register features result in large architecture files, since there is no way to handle them in a smarter way.

But there is a solution for both: Extend the Bass source code and handle some the whole compiling, or just parts of it using custom c++ routines.
=======
* They are not as fast as real code since a lot of string compares are used for each instruction. Compiling huge projects can and will be slow
* They are dumb. Complex architectures and nested register features result to large architecture files, since there is no way to handle them in a smarter way.

But there is a solution for both: Extend the bass source code and handle some or all of the assembling using custom C++ routines.
>>>>>>> 94b889ea

### The architecture interface
`todo`

<<<<<<< HEAD
### Add an hardcoded backend
Adding a new architecture named `foo` to Bass is done with the following steps:
=======
### Add a hardcoded backend
Given your new Architecture is called `foo` and you want to add it into bass just follow these steps:
>>>>>>> 94b889ea

**1.** Create a the new subfolder for your Architecture like `Bass/architecture/foo/`

**2.** Create `foo.hpp` in your new folder and fill it with an minimalistic struct like
```cpp
struct Foo : Architecture {
  Foo(Bass& self);

  // called on each assemply line:
  auto assemble(const string& statement) -> bool override;
};
```
The constructor might be extended as needed. However, usually there is no need to do this. 

**3.** Now create the `foo.cpp` besides of the header and also fill it with some minimalistic implementation details:
```cpp
Foo::Foo(Bass& self) : Architecture(self) { }

auto Foo::assemble(const string& statement) -> bool {
  print(statement, "\n");
  return true;
}
```
<<<<<<< HEAD
The `assemble` command will be called for each assembly line that requires a binary output. Other language features excluded.
=======
The `assemble` command will be called for each assembly line that needs a binary output. These lines already represent the static output after macro features and everything else have completed.
>>>>>>> 94b889ea

`TODO: more?`


**4.** Include `foo.hpp` in the main `Bass.hpp`, and `foo.cpp` at the `Bass.cpp`

**5.** Add the usage of your code inside of the `assemble.cpp` file, somewhere around line 90.
```cpp
if(s == "none") architecture = new Architecture{*this};
  // <--- here!
else {
  architecture = new Table{*this, readArchitecture(s)};
}
```

**6.** Notice that implementing an full assembler from scratch is too much work, and use the 'extend' approach instead.


<<<<<<< HEAD
### Extend the Table Backend
`todo` As above. But extend the original `table` class and pass everything though it that is not of your concern.
=======
### Extend the table backend
`todo`
>>>>>>> 94b889ea
<|MERGE_RESOLUTION|>--- conflicted
+++ resolved
@@ -1,10 +1,5 @@
-<<<<<<< HEAD
-# Bass Architectures
-Most compilers can compile code to every target platform by using different backends. Bass is no exception to this - but it also offers the possibility to write an custom backend in minutes and by just using an text editor.
-=======
 # bass Architectures
 Most compilers can compile code to every target platform by using different backends. bass is no exception to this, but it offers the possibility to write an custom backend in minutes and by just using an text editor.
->>>>>>> 94b889ea
 
 > **Note:**<br/>
 > The term 'architecture file' usually refers to a string file used by the Table-Architecture-Backend.
@@ -22,17 +17,10 @@
 
 The example is straight forward: `nop` is translated to the value `0xEA` and will be put into the current position of the output binary.
 
-<<<<<<< HEAD
-### LFH Tokens
-Bass always tries to limit architecture files to the least extent possible. The LFH syntax only know two reserved states:
-
-* The first character is an `#` which denotes defines or command calls
-=======
 ### LHS Tokens
 bass always tries restrict architecture files as little as possible. The LHS syntax only know two reserved states:
 
 * The first character is an `#`, because this indicates defines or command calls
->>>>>>> 94b889ea
 * `*` indicate parameters and how many bits are used.
 
 ```cpp
@@ -48,7 +36,6 @@
 cmp *08        ;$c5 =a
 ```
 
-<<<<<<< HEAD
 While these compares show different syntax flavors, this example only denotes different `08` and `16` bit parameters.
 
 Bass is always working from top to bottom. During the assemply Stage, scanning is conducted from top to bottom until the first match is found. Everything after this match is ignored. 
@@ -56,15 +43,6 @@
 
 ### RHS Tokens
 The right side holds the construction rule. This rule contains constants, parameters and instruction tokens which instruct the compiler. See for example:
-=======
-These compares come in a lot of syntax flavors, huh? But this is it. It's just a flavor. The only functional stuff on the left side indicates that we have `08` and `16` bit parameters. And that's already the whole syntax: a lot of fancy ASCII plus some pointers are all that we care about.
-
-Remember that bass is always working top down. In the assembly stage we scan top down, until the first matching line. Everything beyond this line will be ignored.
-
-
-### RHS Tokens
-On the right side we find our construction rules. They contain constants, parameters and instruction tokens that tell our compiler what to do. Let's go back to our example.
->>>>>>> 94b889ea
 
 ```cpp
 // WDC6502
@@ -76,29 +54,17 @@
 ```
 `nop` -> constant value `0xEA`.
 
-<<<<<<< HEAD
 `cmp *16,x` -> constant value `0xDD` followed by the two bytes of the first parameter. Parameters will always have increasing letters starting at `a` from the left to the right. `=` indicates the *strong* expectation of `a` being a 16-Bit value. If this is not the case, this line will not result in a match.
 
 `cmp *08,x` -> constant value `0xDD` followed by that bytes of the first parameter. Again we expect a perfect match in terms of the used bits.
 
 Since the scanner works from top to bottom of the file the importance of using exact `!`, strong `=` or weak `~` fitting values is highly relevant. This example shows an architecture which would never reach the second line: 
-=======
-`cmp *16,x` -> constant value `0xDD` followed by the two bytes of the first parameter. Parameters will always have increasing letters starting at `a` from the left to the right. `=` indicates that we *strongly* expect `a` to be an 16-bit value. If not, this line will not match.
-
-`cmp *08,x` -> constant value `0xDD` followed by the byte of the first parameter. Again we expect the parameter to exactly match the declared width (8 bits, in this case).
-
-Since the scanner works top down it is important to know when to demand exact `!`, strong `=` or weak `~` fitting values. On the following architecture we would never reach the second line:
->>>>>>> 94b889ea
 
 ```cpp
 cmp *16        ;$cd ~a
 cmp *08        ;$c5 =a
 ```
-<<<<<<< HEAD
-Because an 8-Bit value would always fit into an 16-Bit-or-less parameter indicated here.
-=======
-...because an 8-bit value would always fit into an 16-bit-or-less parameter as we indicate it here.
->>>>>>> 94b889ea
+Because an 8-bit value would always fit into an 16-bit-or-less parameter indicated here.
 
 > **Note:**<br>
 > The following list is under construction.
@@ -122,32 +88,19 @@
 
 
 ### Commands
-<<<<<<< HEAD
-Commands can and should be used to set the assembler into the right operationg state. 
-
-Each architecture description that is not calling `#endian` and `#directive` on it's first rows can be considered as dangerous. Autors should never expect the users to not mix different architecture files in a manner which destroys any kind of 'default behavior'.
-
-#### `#directive <name> <bytesize>` 
-Defines that the directive `name` will have exactly a specific `<bytesize>`. 
-=======
 Commands can and should be used to set the assembler into the right operation state.
 
 Each architecture description that does not call `#endian` and `#directive` in the first few lines can be considered dangerous. Authors should never assume "default behaviour", so that users can mix and match architectures in the same project as they need to.
 
 #### `#directive <name> <bytesize>`
 Defines that the directive `name` will be exactly `<bytesize>` bytes.
->>>>>>> 94b889ea
 
 Default values are:
 ```cpp
 {"db", 1}, {"dw", 2}, {"dl", 3}, {"dd", 4}, {"dq", 8}
 ```
 > **Note:**<br/>
-<<<<<<< HEAD
-> Mixing different architectures back and forth might cause architecture `b` setting custom directives while architecture `a` does not. Architecture 'b' might change sizes without architecture 'a' changing these back. This causes nasty errors which are to track. Whenever you write an custom architecture make sure, to set the directives!
-=======
 > If you mix different architectures back and forth it might be that architecture B sets custom directives, but architecture A does not. This means that B changes the sizes, and A does not change them back. This can lead to very stupid errors that are hard to trace. Whenever you write a custom architecture, make sure to set all the directives!
->>>>>>> 94b889ea
 
 #### `#endian msb` and `#endian lsb`
 Set the current architecture to be big or little endian.
@@ -158,30 +111,18 @@
 ## Custom Backends
 Tables have two big flaws
 
-<<<<<<< HEAD
-* They are not as fast as real code since alot of string compares are used for each Instruction. Compiling huge projects can and will be slow
-* They are dumb. Complex architectures and nested register features result in large architecture files, since there is no way to handle them in a smarter way.
-
-But there is a solution for both: Extend the Bass source code and handle some the whole compiling, or just parts of it using custom c++ routines.
-=======
 * They are not as fast as real code since a lot of string compares are used for each instruction. Compiling huge projects can and will be slow
 * They are dumb. Complex architectures and nested register features result to large architecture files, since there is no way to handle them in a smarter way.
 
 But there is a solution for both: Extend the bass source code and handle some or all of the assembling using custom C++ routines.
->>>>>>> 94b889ea
 
 ### The architecture interface
 `todo`
 
-<<<<<<< HEAD
-### Add an hardcoded backend
-Adding a new architecture named `foo` to Bass is done with the following steps:
-=======
 ### Add a hardcoded backend
 Given your new Architecture is called `foo` and you want to add it into bass just follow these steps:
->>>>>>> 94b889ea
 
-**1.** Create a the new subfolder for your Architecture like `Bass/architecture/foo/`
+**1.** Create a the new subfolder for your Architecture like `bass/architecture/foo/`
 
 **2.** Create `foo.hpp` in your new folder and fill it with an minimalistic struct like
 ```cpp
@@ -203,16 +144,12 @@
   return true;
 }
 ```
-<<<<<<< HEAD
-The `assemble` command will be called for each assembly line that requires a binary output. Other language features excluded.
-=======
 The `assemble` command will be called for each assembly line that needs a binary output. These lines already represent the static output after macro features and everything else have completed.
->>>>>>> 94b889ea
 
 `TODO: more?`
 
 
-**4.** Include `foo.hpp` in the main `Bass.hpp`, and `foo.cpp` at the `Bass.cpp`
+**4.** Include `foo.hpp` in the main `bass.hpp`, and `foo.cpp` at the `bass.cpp`
 
 **5.** Add the usage of your code inside of the `assemble.cpp` file, somewhere around line 90.
 ```cpp
@@ -226,10 +163,5 @@
 **6.** Notice that implementing an full assembler from scratch is too much work, and use the 'extend' approach instead.
 
 
-<<<<<<< HEAD
 ### Extend the Table Backend
-`todo` As above. But extend the original `table` class and pass everything though it that is not of your concern.
-=======
-### Extend the table backend
-`todo`
->>>>>>> 94b889ea
+`todo` As above. But extend the original `table` class and pass everything though it that is not of your concern.